--- conflicted
+++ resolved
@@ -41,7 +41,7 @@
         \\    try foo();
         \\}
     ;
-<<<<<<< HEAD
+
     const source_dumpCurrentStackTrace =
         \\const std = @import("std");
         \\
@@ -57,12 +57,7 @@
         \\}
     ;
 
-    // zig fmt: off
-    switch (builtin.os) {
-=======
-
     switch (std.Target.current.os.tag) {
->>>>>>> 38741827
         .freebsd => {
             cases.addCase(
                 "return",
@@ -315,25 +310,15 @@
                 source_return,
                 [_][]const u8{
                 // debug
-<<<<<<< HEAD
-                \\error: TheSkyIsFalling
-                    \\source.zig:4:5: [address] in _main.0 (test.o)
-=======
                     \\error: TheSkyIsFalling
                     \\source.zig:4:5: [address] in main (test)
->>>>>>> 38741827
-                    \\    return error.TheSkyIsFalling;
-                    \\    ^
-                    \\
-                ,
-                // release-safe
-<<<<<<< HEAD
-                \\error: TheSkyIsFalling
-                    \\source.zig:4:5: [address] in _main (test.o)
-=======
+                    \\    return error.TheSkyIsFalling;
+                    \\    ^
+                    \\
+                ,
+                // release-safe
                     \\error: TheSkyIsFalling
                     \\source.zig:4:5: [address] in std.start.main (test)
->>>>>>> 38741827
                     \\    return error.TheSkyIsFalling;
                     \\    ^
                     \\
@@ -352,13 +337,8 @@
                 source_try_return,
                 [_][]const u8{
                 // debug
-<<<<<<< HEAD
-                \\error: TheSkyIsFalling
-                    \\source.zig:4:5: [address] in _foo (test.o)
-=======
                     \\error: TheSkyIsFalling
                     \\source.zig:4:5: [address] in foo (test)
->>>>>>> 38741827
                     \\    return error.TheSkyIsFalling;
                     \\    ^
                     \\source.zig:8:5: [address] in main (test)
@@ -367,13 +347,8 @@
                     \\
                 ,
                 // release-safe
-<<<<<<< HEAD
-                \\error: TheSkyIsFalling
-                    \\source.zig:4:5: [address] in _main (test.o)
-=======
                     \\error: TheSkyIsFalling
                     \\source.zig:4:5: [address] in std.start.main (test)
->>>>>>> 38741827
                     \\    return error.TheSkyIsFalling;
                     \\    ^
                     \\source.zig:8:5: [address] in std.start.main (test)
@@ -395,13 +370,8 @@
                 source_try_try_return_return,
                 [_][]const u8{
                 // debug
-<<<<<<< HEAD
-                \\error: TheSkyIsFalling
-                    \\source.zig:12:5: [address] in _make_error (test.o)
-=======
                     \\error: TheSkyIsFalling
                     \\source.zig:12:5: [address] in make_error (test)
->>>>>>> 38741827
                     \\    return error.TheSkyIsFalling;
                     \\    ^
                     \\source.zig:8:5: [address] in bar (test)
@@ -416,13 +386,8 @@
                     \\
                 ,
                 // release-safe
-<<<<<<< HEAD
-                \\error: TheSkyIsFalling
-                    \\source.zig:12:5: [address] in _main (test.o)
-=======
                     \\error: TheSkyIsFalling
                     \\source.zig:12:5: [address] in std.start.main (test)
->>>>>>> 38741827
                     \\    return error.TheSkyIsFalling;
                     \\    ^
                     \\source.zig:8:5: [address] in std.start.main (test)
